from pathlib import Path

import torch
import yaml
from datasets import Dataset
from huggingface_hub import login
from peft import LoraConfig, get_peft_model, prepare_model_for_kbit_training
from transformers import (
    AutoModelForCausalLM,
    AutoTokenizer,
    BitsAndBytesConfig,
    DataCollatorForSeq2Seq,
    Seq2SeqTrainer,
    Seq2SeqTrainingArguments,
)

import wandb
from compute_metrics_re import get_compute_metrics
from utils import preprocess_function_eval, preprocess_function_train, read_jsonlines

login("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")

# Load configuration from config.yaml
with Path("config/config.yaml").open() as file:
    config = yaml.safe_load(file)

# Setup quantization configuration if enabled
quantization_kwargs = {}
bnb_config = BitsAndBytesConfig(**config["quantization_config"])
quantization_kwargs["quantization_config"] = bnb_config

# Load model and tokenizer
model = AutoModelForCausalLM.from_pretrained(
    config["model_name_or_path"],
    torch_dtype=torch.float16,  # Use float16 for better performance
    **quantization_kwargs,
)

# Load tokenizer
tokenizer = AutoTokenizer.from_pretrained(
    config["model_name_or_path"], padding_side="left"
)
if tokenizer.pad_token is None:
    tokenizer.pad_token = tokenizer.eos_token

# Configure LoRA
lora_config = LoraConfig(**config["lora_config"])
# Prepare model for k-bit training
model = prepare_model_for_kbit_training(model)
# Apply LoRA to the model
model = get_peft_model(model, lora_config)
model.print_trainable_parameters()  # Print trainable parameters info

# Load dataset
train_dataset = read_jsonlines(config["train_dataset_path"])
train_dataset = Dataset.from_pandas(train_dataset)
eval_dataset = read_jsonlines(config["eval_dataset_path"])
eval_dataset = Dataset.from_pandas(eval_dataset)
# Apply preprocessing to dataset
train_dataset = train_dataset.map(
    preprocess_function_train, batched=True, remove_columns=train_dataset.column_names
)
eval_dataset = eval_dataset.map(
    preprocess_function_eval, batched=True, remove_columns=eval_dataset.column_names
)

<<<<<<< HEAD
# Create custom data collator that masks instruction part
data_collator = DataCollatorForSeq2Seq(
=======
# Custom data collator
custom_collator = CustomDataCollatorForSeq2Seq(
>>>>>>> 58abcea7
    tokenizer=tokenizer,
    model=model,
    padding="max_length",
    max_length=config["max_length"],
    label_pad_token_id=-100,
)

# Weights & Biases
wandb.init(**config["wandb"])

# 評価スクリプトを呼び出して下さい
compute_metrics = get_compute_metrics(tokenizer, config["training_args"]["output_dir"])
# tokenizer.model_max_length = model.config.max_position_embeddings
# model.config.vocab_size = (
#     tokenizer.vocab_size
# )  # モデルの語彙サイズをトークナイザーに合わせる
print("Tokenizer vocab size:", tokenizer.vocab_size)
print("Model vocab size:", model.config.vocab_size)

# Create Seq2SeqTrainingArguments
args = Seq2SeqTrainingArguments(**config["training_args"])
trainer = Seq2SeqTrainer(
    model=model,
    args=args,
    train_dataset=train_dataset,
    eval_dataset=eval_dataset,
    compute_metrics=compute_metrics,
<<<<<<< HEAD
    tokenizer=tokenizer,
=======
    tokenizer=tokenizer,  # 誤字を修正
    data_collator=custom_collator,  # 誤字を修正
>>>>>>> 58abcea7
)

# Start training
trainer.train()<|MERGE_RESOLUTION|>--- conflicted
+++ resolved
@@ -64,13 +64,8 @@
     preprocess_function_eval, batched=True, remove_columns=eval_dataset.column_names
 )
 
-<<<<<<< HEAD
 # Create custom data collator that masks instruction part
 data_collator = DataCollatorForSeq2Seq(
-=======
-# Custom data collator
-custom_collator = CustomDataCollatorForSeq2Seq(
->>>>>>> 58abcea7
     tokenizer=tokenizer,
     model=model,
     padding="max_length",
@@ -98,12 +93,8 @@
     train_dataset=train_dataset,
     eval_dataset=eval_dataset,
     compute_metrics=compute_metrics,
-<<<<<<< HEAD
     tokenizer=tokenizer,
-=======
-    tokenizer=tokenizer,  # 誤字を修正
-    data_collator=custom_collator,  # 誤字を修正
->>>>>>> 58abcea7
+    data_collator=data_collator,
 )
 
 # Start training
